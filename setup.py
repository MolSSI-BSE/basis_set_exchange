--- conflicted
+++ resolved
@@ -44,15 +44,7 @@
             "console_scripts":
             ["bse=basis_set_exchange.cli:run_bse_cli", "bsecurate=basis_set_exchange.cli:run_bsecurate_cli"]
         },
-<<<<<<< HEAD
-        install_requires=[
-            'jsonschema',
-            'argcomplete',
-            'unidecode',
-        ],
-=======
-        install_requires=['jsonschema', 'argcomplete', 'regex'],
->>>>>>> 6eb0efed
+        install_requires=['jsonschema', 'argcomplete', 'regex', 'unidecode'],
         extras_require={
             ':python_version == "3.6"': ["importlib-metadata"],
             ':python_version == "3.7"': ["importlib-metadata"],
